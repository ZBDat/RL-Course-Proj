--- conflicted
+++ resolved
@@ -67,8 +67,6 @@
 
         return next_state, reward
 
-<<<<<<< HEAD
-=======
     def step(self, state, action):
         """"
         Move the agent in the specified direction. If the agent is at a border or 
@@ -85,8 +83,7 @@
         probablistic_actions = [action, self.turn_right(action), self.turn_left(action)]
         action = random.choices(probablistic_actions, weights=[0.8, 0.1, 0.1], k=1)[0]
         return self.deterministic_step(state, action)
-    
->>>>>>> 9bc809b4
+
     def turn_right(self, action):
         return self.actionsList[(self.actionsList.index(action) + 2) % len(self.actionsList)]
 
@@ -351,9 +348,6 @@
 if __name__ == "__main__":
     random.seed(0)
     # test
-<<<<<<< HEAD
-    exercise_2()
-=======
     policy_iteration()
     exercise_1()
->>>>>>> 9bc809b4
+    exercise_2()